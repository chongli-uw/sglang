# Copyright 2023-2024 SGLang Team
# Licensed under the Apache License, Version 2.0 (the "License");
# you may not use this file except in compliance with the License.
# You may obtain a copy of the License at
#
#     http://www.apache.org/licenses/LICENSE-2.0
#
# Unless required by applicable law or agreed to in writing, software
# distributed under the License is distributed on an "AS IS" BASIS,
# WITHOUT WARRANTIES OR CONDITIONS OF ANY KIND, either express or implied.
# See the License for the specific language governing permissions and
# limitations under the License.
# ==============================================================================
"""Common utilities."""

import base64
import dataclasses
import io
import ipaddress
import itertools
import json
import logging
import os
import pickle
import random
import re
import resource
import shutil
import signal
import socket
import subprocess
import tempfile
import time
import warnings
from functools import lru_cache
from importlib.metadata import PackageNotFoundError, version
from io import BytesIO
from multiprocessing.reduction import ForkingPickler
from typing import Any, Callable, Dict, List, Optional, Protocol, Tuple, Union

import numpy as np
import psutil
import requests
import torch
import torch.distributed
import torch.distributed as dist
import triton
import zmq
from fastapi.responses import ORJSONResponse
from packaging import version as pkg_version
from starlette.routing import Mount
from torch import nn
from torch.func import functional_call
from torch.library import Library
from torch.profiler import ProfilerActivity, profile, record_function
from triton.runtime.cache import (
    FileCacheManager,
    default_cache_dir,
    default_dump_dir,
    default_override_dir,
)
from uvicorn.config import LOGGING_CONFIG

logger = logging.getLogger(__name__)

show_time_cost = False
time_infos = {}


def is_hip() -> bool:
    """Return whether it is HIP on the AMD ROCm platform."""
    return torch.version.hip is not None


def is_cuda():
    return hasattr(torch, "cuda") and torch.cuda.is_available()


def is_cuda_alike():
    return is_cuda() or is_hip()


def is_hpu() -> bool:
    return hasattr(torch, "hpu") and torch.hpu.is_available()


def is_xpu() -> bool:
    return hasattr(torch, "xpu") and torch.xpu.is_available()


def is_flashinfer_available():
    """
    Check whether flashinfer is available.
    As of Oct. 6, 2024, it is only available on NVIDIA GPUs.
    """
    if not get_bool_env_var("SGLANG_IS_FLASHINFER_AVAILABLE", default="true"):
        return False
    return torch.cuda.is_available() and torch.version.cuda


def is_cuda_available():
    return torch.cuda.is_available() and torch.version.cuda


def is_ipv6(address):
    try:
        ipaddress.IPv6Address(address)
        return True
    except ipaddress.AddressValueError:
        return False


def enable_show_time_cost():
    global show_time_cost
    show_time_cost = True


class TimeInfo:
    def __init__(self, name, interval=0.1, color=0, indent=0):
        self.name = name
        self.interval = interval
        self.color = color
        self.indent = indent

        self.acc_time = 0
        self.last_acc_time = 0

    def check(self):
        if self.acc_time - self.last_acc_time > self.interval:
            self.last_acc_time = self.acc_time
            return True
        return False

    def pretty_print(self):
        print(f"\x1b[{self.color}m", end="")
        print("-" * self.indent * 2, end="")
        print(f"{self.name}: {self.acc_time:.3f}s\x1b[0m")


def mark_start(name, interval=0.1, color=0, indent=0):
    global time_infos, show_time_cost
    if not show_time_cost:
        return
    torch.cuda.synchronize()
    if time_infos.get(name, None) is None:
        time_infos[name] = TimeInfo(name, interval, color, indent)
    time_infos[name].acc_time -= time.time()


def mark_end(name):
    global time_infos, show_time_cost
    if not show_time_cost:
        return
    torch.cuda.synchronize()
    time_infos[name].acc_time += time.time()
    if time_infos[name].check():
        time_infos[name].pretty_print()


def calculate_time(show=False, min_cost_ms=0.0):
    def wrapper(func):
        def inner_func(*args, **kwargs):
            torch.cuda.synchronize()
            if show:
                start_time = time.time()
            result = func(*args, **kwargs)
            torch.cuda.synchronize()
            if show:
                cost_time = (time.time() - start_time) * 1000
                if cost_time > min_cost_ms:
                    print(f"Function {func.__name__} took {cost_time} ms to run.")
            return result

        return inner_func

    return wrapper


def get_available_gpu_memory(device, gpu_id, distributed=False, empty_cache=True):
    """
    Get available memory for cuda:gpu_id device.
    When distributed is True, the available memory is the minimum available memory of all GPUs.
    """
    if device == "cuda":
        num_gpus = torch.cuda.device_count()
        assert gpu_id < num_gpus

        if torch.cuda.current_device() != gpu_id:
            print(
                f"WARNING: current device is not {gpu_id}, but {torch.cuda.current_device()}, ",
                "which may cause useless memory allocation for torch CUDA context.",
            )

        if empty_cache:
            torch.cuda.empty_cache()
        free_gpu_memory, _ = torch.cuda.mem_get_info(gpu_id)

    elif device == "xpu":
        num_gpus = torch.xpu.device_count()
        assert gpu_id < num_gpus

        if torch.xpu.current_device() != gpu_id:
            print(
                f"WARNING: current device is not {gpu_id}, but {torch.xpu.current_device()}, ",
                "which may cause useless memory allocation for torch XPU context.",
            )

        if empty_cache:
            torch.xpu.empty_cache()
        used_memory = torch.xpu.memory_allocated()
        total_gpu_memory = torch.xpu.get_device_properties(gpu_id).total_memory
        free_gpu_memory = total_gpu_memory - used_memory

    elif device == "hpu":
        num_gpus = torch.hpu.device_count()
        assert gpu_id < num_gpus

        if torch.hpu.current_device() != gpu_id:
            print(
                f"WARNING: current device is not {gpu_id}, but {torch.hpu.current_device()}, ",
                "which may cause useless memory allocation for torch HPU context.",
            )

        free_gpu_memory, total_gpu_memory = torch.hpu.mem_get_info()

    elif device == "cpu":
        # TODO: rename the variables in the current function to be not GPU specific
        free_gpu_memory = psutil.virtual_memory().available

    if distributed:
        tensor = torch.tensor(free_gpu_memory, dtype=torch.float32).to(
            torch.device(device, gpu_id)
        )
        torch.distributed.all_reduce(tensor, op=torch.distributed.ReduceOp.MIN)
        free_gpu_memory = tensor.item()

    return free_gpu_memory / (1 << 30)


def is_pin_memory_available() -> bool:
    return torch.cuda.is_available()


_CPU_OFFLOAD_BYTES = 0
_CPU_OFFLOAD_MAX_BYTES = 0


def set_cpu_offload_max_bytes(max_bytes: int) -> None:
    global _CPU_OFFLOAD_MAX_BYTES, _CPU_OFFLOAD_BYTES
    _CPU_OFFLOAD_BYTES = 0
    _CPU_OFFLOAD_MAX_BYTES = max_bytes


def maybe_offload_to_cpu(module: torch.nn.Module) -> torch.nn.Module:
    device = next(module.parameters()).device

    if device == torch.device("cpu"):
        return module

    global _CPU_OFFLOAD_MAX_BYTES, _CPU_OFFLOAD_BYTES
    if _CPU_OFFLOAD_BYTES >= _CPU_OFFLOAD_MAX_BYTES:
        return module

    pin_memory = is_pin_memory_available()
    # offload parameters to CPU
    # use pin_memory if possible, which helps cudagraph capture speed
    offloaded_parameters = False
    for p in module.parameters():
        if _CPU_OFFLOAD_BYTES >= _CPU_OFFLOAD_MAX_BYTES:
            # we use per-parameter offloading
            # one module might have some parameters offloaded and some not
            break

        # `torch.empty_like` does not support `pin_memory` argument
        cpu_data = torch.empty_strided(
            size=p.data.size(),
            stride=p.data.stride(),
            dtype=p.data.dtype,
            layout=p.data.layout,
            device="cpu",
            pin_memory=pin_memory,
        )
        cpu_data.copy_(p.data)
        p.data = cpu_data
        _CPU_OFFLOAD_BYTES += p.data.numel() * p.data.element_size()
        offloaded_parameters = True

    if offloaded_parameters:
        original_forward = module.forward

        def forward(*args, **kwargs):
            module.forward = original_forward
            device_state = {
                # here we blindly call `to(device)`
                # if the parameter is already on the device, it will be a no-op
                k: v.to(device, non_blocking=True)
                for k, v in module.state_dict().items()
            }
            output = functional_call(module, device_state, args=args, kwargs=kwargs)
            module.forward = forward
            return output

        module.forward = forward

    return module


class LayerFn(Protocol):

    def __call__(self, layer_id: int, prefix: str) -> torch.nn.Module: ...


def make_layers(
    num_hidden_layers: int,
    layer_fn: LayerFn,
    prefix: str = "",
) -> Tuple[int, int, torch.nn.ModuleList]:
    """Make a list of layers with the given layer function"""
    modules = torch.nn.ModuleList(
        [
            maybe_offload_to_cpu(layer_fn(idx=idx, prefix=f"{prefix}.{idx}"))
            for idx in range(num_hidden_layers)
        ]
    )
    return modules


def set_random_seed(seed: int) -> None:
    """Set the random seed for all libraries."""
    random.seed(seed)
    np.random.seed(seed)
    torch.manual_seed(seed)
    if torch.cuda.is_available():
        torch.cuda.manual_seed_all(seed)


def is_port_available(port):
    """Return whether a port is available."""
    with socket.socket(socket.AF_INET, socket.SOCK_STREAM) as s:
        try:
            s.setsockopt(socket.SOL_SOCKET, socket.SO_REUSEADDR, 1)
            s.bind(("", port))
            s.listen(1)
            return True
        except socket.error:
            return False
        except OverflowError:
            return False


def decode_video_base64(video_base64):
    from PIL import Image

    # Decode the base64 string
    video_bytes = base64.b64decode(video_base64)

    # Placeholder for the start indices of each PNG image
    img_starts = []

    frame_format = "PNG"  # str(os.getenv('FRAME_FORMAT', "JPEG"))

    assert frame_format in [
        "PNG",
        "JPEG",
    ], "FRAME_FORMAT must be either 'PNG' or 'JPEG'"

    if frame_format == "PNG":
        # Find each PNG start signature to isolate images
        i = 0
        while i < len(video_bytes) - 7:  # Adjusted for the length of the PNG signature
            # Check if we found the start of a PNG file
            if (
                video_bytes[i] == 0x89
                and video_bytes[i + 1] == 0x50
                and video_bytes[i + 2] == 0x4E
                and video_bytes[i + 3] == 0x47
                and video_bytes[i + 4] == 0x0D
                and video_bytes[i + 5] == 0x0A
                and video_bytes[i + 6] == 0x1A
                and video_bytes[i + 7] == 0x0A
            ):
                img_starts.append(i)
                i += 8  # Skip the PNG signature
            else:
                i += 1
    else:
        # Find each JPEG start (0xFFD8) to isolate images
        i = 0
        while (
            i < len(video_bytes) - 1
        ):  # Adjusted for the length of the JPEG SOI signature
            # Check if we found the start of a JPEG file
            if video_bytes[i] == 0xFF and video_bytes[i + 1] == 0xD8:
                img_starts.append(i)
                # Move to the next byte to continue searching for the next image start
                i += 2
            else:
                i += 1

    frames = []
    for start_idx in img_starts:
        # Assuming each image is back-to-back, the end of one image is the start of another
        # The last image goes until the end of the byte string
        end_idx = (
            img_starts[img_starts.index(start_idx) + 1]
            if img_starts.index(start_idx) + 1 < len(img_starts)
            else len(video_bytes)
        )
        img_bytes = video_bytes[start_idx:end_idx]

        # Convert bytes to a PIL Image
        img = Image.open(BytesIO(img_bytes))

        # Convert PIL Image to a NumPy array
        frame = np.array(img)

        # Append the frame to the list of frames
        frames.append(frame)

    # Ensure there's at least one frame to avoid errors with np.stack
    if frames:
        return np.stack(frames, axis=0), img.size
    else:
        return np.array([]), (
            0,
            0,
        )  # Return an empty array and size tuple if no frames were found


def load_image(image_file: Union[str, bytes]):
    from PIL import Image

    image = image_size = None

    if isinstance(image_file, bytes):
        image = Image.open(BytesIO(image_file))
    elif image_file.startswith("http://") or image_file.startswith("https://"):
        timeout = int(os.getenv("REQUEST_TIMEOUT", "3"))
        response = requests.get(image_file, timeout=timeout)
        image = Image.open(BytesIO(response.content))
    elif image_file.lower().endswith(("png", "jpg", "jpeg", "webp", "gif")):
        image = Image.open(image_file)
    elif image_file.startswith("data:"):
        image_file = image_file.split(",")[1]
        image = Image.open(BytesIO(base64.b64decode(image_file)))
    elif image_file.startswith("video:"):
        image_file = image_file.replace("video:", "")
        image, image_size = decode_video_base64(image_file)
    elif isinstance(image_file, str):
        image = Image.open(BytesIO(base64.b64decode(image_file)))
    else:
        raise ValueError(f"Invalid image: {image}")

    return image, image_size


def suppress_other_loggers():
    from vllm.logger import logger as vllm_default_logger

    vllm_default_logger.setLevel(logging.WARN)
    logging.getLogger("vllm.distributed.device_communicators.pynccl").setLevel(
        logging.WARN
    )
    logging.getLogger("vllm.distributed.device_communicators.shm_broadcast").setLevel(
        logging.WARN
    )

    warnings.filterwarnings(
        "ignore", category=UserWarning, message="The given NumPy array is not writable"
    )


def assert_pkg_version(pkg: str, min_version: str, message: str):
    try:
        installed_version = version(pkg)
        if pkg_version.parse(installed_version) < pkg_version.parse(min_version):
            raise Exception(
                f"{pkg} is installed with version {installed_version}, which "
                f"is less than the minimum required version {min_version}. " + message
            )
    except PackageNotFoundError:
        raise Exception(
            f"{pkg} with minimum required version {min_version} is not installed. "
            + message
        )


def kill_process_tree(parent_pid, include_parent: bool = True, skip_pid: int = None):
    """Kill the process and all its child processes."""
    if parent_pid is None:
        parent_pid = os.getpid()
        include_parent = False

    try:
        itself = psutil.Process(parent_pid)
    except psutil.NoSuchProcess:
        return

    children = itself.children(recursive=True)
    for child in children:
        if child.pid == skip_pid:
            continue
        try:
            child.kill()
        except psutil.NoSuchProcess:
            pass

    if include_parent:
        try:
            itself.kill()

            # Sometime processes cannot be killed with SIGKILL (e.g, PID=1 launched by kubernetes),
            # so we send an additional signal to kill them.
            itself.send_signal(signal.SIGQUIT)
        except psutil.NoSuchProcess:
            pass


def monkey_patch_vllm_p2p_access_check(gpu_id: int):
    """
    Monkey patch the slow p2p access check in vllm.
    NOTE: We assume the p2p access is always allowed, which can be wrong for some setups.
    """

    import vllm.distributed.device_communicators.custom_all_reduce_utils as tgt

    setattr(tgt, "gpu_p2p_access_check", lambda *arg, **kwargs: True)

    # Suppress the warnings from this delete function when using sglang.bench_one_batch
    from vllm.distributed.device_communicators.custom_all_reduce import CustomAllreduce

    setattr(CustomAllreduce, "__del__", lambda *args, **kwargs: None)


vllm_all_gather_backup = None


def monkey_patch_vllm_all_gather(reverse: bool = False):
    """Monkey patch all-gather to remove in-place operations."""
    from torch.distributed import _functional_collectives as funcol
    from vllm.distributed.parallel_state import GroupCoordinator

    global vllm_all_gather_backup
    if vllm_all_gather_backup is None:
        vllm_all_gather_backup = GroupCoordinator.all_gather

    def all_gather(self, input_: torch.Tensor, dim: int = -1) -> torch.Tensor:
        world_size = self.world_size
        # Bypass the function if we are using only 1 GPU.
        if world_size == 1:
            return input_
        assert (
            -input_.dim() <= dim < input_.dim()
        ), f"Invalid dim ({dim}) for input tensor with shape {input_.size()}"
        if dim < 0:
            # Convert negative dim to positive.
            dim += input_.dim()
        input_size = input_.size()
        # Allocate output tensor.
        output_tensor = torch.empty(
            (world_size,) + input_size, dtype=input_.dtype, device=input_.device
        )

        output_tensor = funcol.all_gather_tensor(
            input_, gather_dim=0, group=self.device_group
        ).view((world_size,) + input_size)

        # Reshape
        output_tensor = output_tensor.movedim(0, dim)
        output_tensor = output_tensor.reshape(
            input_size[:dim] + (world_size * input_size[dim],) + input_size[dim + 1 :]
        )
        return output_tensor

    if reverse:
        setattr(GroupCoordinator, "all_gather", vllm_all_gather_backup)
    else:
        setattr(GroupCoordinator, "all_gather", all_gather)


def monkey_patch_vllm_gguf_config():
    from vllm.model_executor.layers.quantization.gguf import (
        GGUFConfig,
        GGUFEmbeddingMethod,
        GGUFLinearMethod,
    )

    from sglang.srt.layers.linear import LinearBase
    from sglang.srt.layers.vocab_parallel_embedding import VocabParallelEmbedding

    def get_quant_method_with_embedding_replaced(
        self, layer: torch.nn.Module, prefix: str
    ) -> Optional["QuantizeMethodBase"]:
        if isinstance(layer, LinearBase):
            return GGUFLinearMethod(self)
        elif isinstance(layer, VocabParallelEmbedding):
            # patch to own VocabParallelEmbedding
            return GGUFEmbeddingMethod(self)
        return None

    setattr(GGUFConfig, "get_quant_method", get_quant_method_with_embedding_replaced)


def maybe_set_triton_cache_manager() -> None:
    """Set environment variable to tell Triton to use a
    custom cache manager"""
    cache_manger = os.environ.get("TRITON_CACHE_MANAGER", None)
    if cache_manger is None:
        manager = "sglang.srt.utils:CustomCacheManager"
        logger.debug("Setting Triton cache manager to: %s", manager)
        os.environ["TRITON_CACHE_MANAGER"] = manager


class CustomCacheManager(FileCacheManager):
    # Adapted from: https://github.com/tdoublep/vllm/blob/3307522289fdfefe323b6c00d0db696651989a2f/vllm/triton_utils/custom_cache_manager.py
    def __init__(self, key, override=False, dump=False):

        self.key = key
        self.lock_path = None
        if dump:
            self.cache_dir = default_dump_dir()
            self.cache_dir = os.path.join(self.cache_dir, self.key)
            self.lock_path = os.path.join(self.cache_dir, "lock")
            os.makedirs(self.cache_dir, exist_ok=True)
        elif override:
            self.cache_dir = default_override_dir()
            self.cache_dir = os.path.join(self.cache_dir, self.key)
        else:
            # create cache directory if it doesn't exist
            self.cache_dir = (
                os.getenv("TRITON_CACHE_DIR", "").strip() or default_cache_dir()
            )
            if self.cache_dir:
                self.cache_dir = f"{self.cache_dir}_{os.getpid()}"
                self.cache_dir = os.path.join(self.cache_dir, self.key)
                self.lock_path = os.path.join(self.cache_dir, "lock")
                os.makedirs(self.cache_dir, exist_ok=True)
            else:
                raise RuntimeError("Could not create or locate cache dir")


def set_ulimit(target_soft_limit=65535):
    resource_type = resource.RLIMIT_NOFILE
    current_soft, current_hard = resource.getrlimit(resource_type)

    if current_soft < target_soft_limit:
        try:
            resource.setrlimit(resource_type, (target_soft_limit, current_hard))
        except ValueError as e:
            logger.warning(f"Fail to set RLIMIT_NOFILE: {e}")


def add_api_key_middleware(app, api_key: str):
    @app.middleware("http")
    async def authentication(request, call_next):
        if request.method == "OPTIONS":
            return await call_next(request)
        if request.url.path.startswith("/health"):
            return await call_next(request)
        if request.headers.get("Authorization") != "Bearer " + api_key:
            return ORJSONResponse(content={"error": "Unauthorized"}, status_code=401)
        return await call_next(request)


def prepare_model_and_tokenizer(model_path: str, tokenizer_path: str):
    if get_bool_env_var("SGLANG_USE_MODELSCOPE"):
        if not os.path.exists(model_path):
            from modelscope import snapshot_download

            model_path = snapshot_download(model_path)
            tokenizer_path = snapshot_download(
                tokenizer_path, ignore_patterns=["*.bin", "*.safetensors"]
            )
    return model_path, tokenizer_path


def configure_logger(server_args, prefix: str = ""):
    format = f"[%(asctime)s{prefix}] %(message)s"
    # format = f"[%(asctime)s.%(msecs)03d{prefix}] %(message)s"
    logging.basicConfig(
        level=getattr(logging, server_args.log_level.upper()),
        format=format,
        datefmt="%Y-%m-%d %H:%M:%S",
        force=True,
    )


# source: https://github.com/vllm-project/vllm/blob/93b38bea5dd03e1b140ca997dfaadef86f8f1855/vllm/lora/utils.py#L9
def replace_submodule(
    model: nn.Module, module_name: str, new_module: nn.Module
) -> nn.Module:
    """Replace a submodule in a model with a new module."""
    parent = model.get_submodule(".".join(module_name.split(".")[:-1]))
    target_name = module_name.split(".")[-1]
    setattr(parent, target_name, new_module)
    return new_module


def set_weight_attrs(
    weight: torch.Tensor,
    weight_attrs: Optional[Dict[str, Any]],
):
    """Set attributes on a weight tensor.

    This method is used to set attributes on a weight tensor. This method
    will not overwrite existing attributes.

    Args:
        weight: The weight tensor.
        weight_attrs: A dictionary of attributes to set on the weight tensor.
    """
    if weight_attrs is None:
        return
    for key, value in weight_attrs.items():
        assert not hasattr(weight, key), f"Overwriting existing tensor attribute: {key}"
        setattr(weight, key, value)


def broadcast_pyobj(
    data: List[Any],
    rank: int,
    dist_group: Optional[torch.distributed.ProcessGroup] = None,
    src: int = 0,
):
    """Broadcast inputs from rank=0 to all other ranks with torch.dist backend."""

    if rank == 0:
        if len(data) == 0:
            tensor_size = torch.tensor([0], dtype=torch.long)
            dist.broadcast(tensor_size, src=src, group=dist_group)
        else:
            serialized_data = pickle.dumps(data)
            size = len(serialized_data)
            tensor_data = torch.ByteTensor(
                np.frombuffer(serialized_data, dtype=np.uint8)
            )
            tensor_size = torch.tensor([size], dtype=torch.long)

            dist.broadcast(tensor_size, src=src, group=dist_group)
            dist.broadcast(tensor_data, src=src, group=dist_group)
        return data
    else:
        tensor_size = torch.tensor([0], dtype=torch.long)
        dist.broadcast(tensor_size, src=src, group=dist_group)
        size = tensor_size.item()

        if size == 0:
            return []

        tensor_data = torch.empty(size, dtype=torch.uint8)
        dist.broadcast(tensor_data, src=src, group=dist_group)

        serialized_data = bytes(tensor_data.cpu().numpy())
        data = pickle.loads(serialized_data)
        return data


step_counter = 0


def pytorch_profile(name, func, *args, data_size=-1):
    """
    Args:
        name (string): the name of recorded function.
        func: the function to be profiled.
        args: the arguments of the profiled function.
        data_size (int): some measurement of the computation complexity.
            Usually, it could be the batch size.
    """
    global step_counter
    os.makedirs("trace", exist_ok=True)
    with profile(
        activities=[ProfilerActivity.CPU, ProfilerActivity.CUDA],
        # schedule=torch.profiler.schedule(wait=1, warmup=1, active=3, repeat=2),
        # on_trace_ready=tensorboard_trace_handler('./log_dir'),
        record_shapes=True,
        profile_memory=True,
        with_stack=True,
    ) as prof:
        with record_function(name):
            with open(f"trace/size_{step_counter}.json", "w") as f:
                json.dump({"size": data_size}, f)
            result = func(*args)
    prof.export_chrome_trace(f"trace/{name}_{step_counter}.json")
    step_counter += 1
    return result


def first_rank_print(*args, **kwargs):
    if torch.cuda.current_device() == 0:
        print(*args, **kwargs)
    else:
        pass


def get_zmq_socket(
    context: zmq.Context, socket_type: zmq.SocketType, endpoint: str, bind: bool
):
    mem = psutil.virtual_memory()
    total_mem = mem.total / 1024**3
    available_mem = mem.available / 1024**3
    if total_mem > 32 and available_mem > 16:
        buf_size = int(0.5 * 1024**3)
    else:
        buf_size = -1

    socket = context.socket(socket_type)
    if socket_type == zmq.PUSH:
        socket.setsockopt(zmq.SNDHWM, 0)
        socket.setsockopt(zmq.SNDBUF, buf_size)
    elif socket_type == zmq.PULL:
        socket.setsockopt(zmq.RCVHWM, 0)
        socket.setsockopt(zmq.RCVBUF, buf_size)
    else:
        raise ValueError(f"Unsupported socket type: {socket_type}")

    if bind:
        socket.bind(endpoint)
    else:
        socket.connect(endpoint)

    return socket


def dump_to_file(dirpath, name, value):
    from vllm.distributed import get_tensor_model_parallel_rank

    if get_tensor_model_parallel_rank() != 0:
        return

    os.makedirs(dirpath, exist_ok=True)
    if value.dtype is torch.bfloat16:
        value = value.float()
    value = value.cpu().numpy()
    output_filename = os.path.join(dirpath, f"pytorch_dump_{name}.npy")
    logger.info(f"Dump a tensor to {output_filename}. Shape = {value.shape}")
    np.save(output_filename, value)


def is_triton_3():
    return triton.__version__.startswith("3.")


def maybe_torch_compile(*args, **kwargs):
    """
    torch.compile does not work for triton 2.2.0, which is needed in xlm1's jax.
    Therefore, we disable it here.
    """

    def decorator(func):
        if is_triton_3():
            return torch.compile(*args, **kwargs)(func)
        return func

    return decorator


def delete_directory(dirpath):
    try:
        # This will remove the directory and all its contents
        shutil.rmtree(dirpath)
    except OSError as e:
        print(f"Warning: {dirpath} : {e.strerror}")


# Temporary directory for prometheus multiprocess mode
# Cleaned up automatically when this object is garbage collected
prometheus_multiproc_dir: tempfile.TemporaryDirectory


def set_prometheus_multiproc_dir():
    # Set prometheus multiprocess directory
    # sglang uses prometheus multiprocess mode
    # we need to set this before importing prometheus_client
    # https://prometheus.github.io/client_python/multiprocess/
    global prometheus_multiproc_dir

    if "PROMETHEUS_MULTIPROC_DIR" in os.environ:
        logger.debug("User set PROMETHEUS_MULTIPROC_DIR detected.")
        prometheus_multiproc_dir = tempfile.TemporaryDirectory(
            dir=os.environ["PROMETHEUS_MULTIPROC_DIR"]
        )
    else:
        prometheus_multiproc_dir = tempfile.TemporaryDirectory()
        os.environ["PROMETHEUS_MULTIPROC_DIR"] = prometheus_multiproc_dir.name
    logger.debug(f"PROMETHEUS_MULTIPROC_DIR: {os.environ['PROMETHEUS_MULTIPROC_DIR']}")


def add_prometheus_middleware(app):
    # We need to import prometheus_client after setting the env variable `PROMETHEUS_MULTIPROC_DIR`
    from prometheus_client import CollectorRegistry, make_asgi_app, multiprocess

    registry = CollectorRegistry()
    multiprocess.MultiProcessCollector(registry)
    metrics_route = Mount("/metrics", make_asgi_app(registry=registry))

    # Workaround for 307 Redirect for /metrics
    metrics_route.path_regex = re.compile("^/metrics(?P<path>.*)$")
    app.routes.append(metrics_route)


def bind_port(port):
    """Bind to a specific port, assuming it's available."""
    sock = socket.socket(socket.AF_INET, socket.SOCK_STREAM)
    sock.setsockopt(socket.SOL_SOCKET, socket.SO_REUSEADDR, 1)  # Allows address reuse
    sock.bind(("", port))
    sock.listen(1)
    return sock


def get_amdgpu_memory_capacity():
    try:
        # Run rocm-smi and capture the output
        result = subprocess.run(
            [
                "rocminfo | grep 'gfx' -A 100 | grep 'Pool 1' -A 5 | grep 'Size:' | awk '{print $2}'"
            ],
            stdout=subprocess.PIPE,
            stderr=subprocess.PIPE,
            shell=True,
            text=True,
        )
        if result.returncode != 0:
            raise RuntimeError(f"rocm-smi error: {result.stderr.strip()}")

        # Parse the output to extract memory values in MiB
        memory_values = [
            float(mem.split("(")[0].strip()) / 1024
            for mem in result.stdout.strip().split("\n")
        ]

        if not memory_values:
            raise ValueError("No GPU memory values found.")

        # Return the minimum memory value
        return min(memory_values)

    except FileNotFoundError:
        raise RuntimeError(
            "rocm-smi not found. Ensure AMD ROCm drivers are installed and accessible."
        )


def get_nvgpu_memory_capacity():
    try:
        # Run nvidia-smi and capture the output
        result = subprocess.run(
            ["nvidia-smi", "--query-gpu=memory.total", "--format=csv,noheader,nounits"],
            stdout=subprocess.PIPE,
            stderr=subprocess.PIPE,
            text=True,
        )

        if result.returncode != 0:
            raise RuntimeError(f"nvidia-smi error: {result.stderr.strip()}")

        # Parse the output to extract memory values
        memory_values = [
            float(mem)
            for mem in result.stdout.strip().split("\n")
            if re.match(r"^\d+(\.\d+)?$", mem.strip())
        ]

        if not memory_values:
            raise ValueError("No GPU memory values found.")

        # Return the minimum memory value
        return min(memory_values)

    except FileNotFoundError:
        raise RuntimeError(
            "nvidia-smi not found. Ensure NVIDIA drivers are installed and accessible."
        )


def get_hpu_memory_capacity():
    try:
        # Run hl-smi and capture the output
        result = subprocess.run(
            ["hl-smi --query | grep 'Total'"],
            stdout=subprocess.PIPE,
            stderr=subprocess.PIPE,
            shell=True,
            text=True,
        )

        if result.returncode != 0:
            raise RuntimeError(f"hl-smi error: {result.stderr.strip()}")

        # Parse the output to extract memory values in MiB
        memory_values = [
            float(mem.split(" ")[-2]) for mem in result.stdout.strip().split("\n")
        ]

        if not memory_values:
            raise ValueError("No GPU memory values found.")

        # Return the minimum memory value
        return min(memory_values)

    except FileNotFoundError:
        raise RuntimeError(
            "hl-smi not found. Ensure Habana drivers are installed and accessible."
        )


# Copy from pytorch and OpenRLHF to allow creating multiple main groups.
# https://github.com/pytorch/pytorch/blob/main/torch/distributed/distributed_c10d.py
# https://github.com/OpenRLHF/OpenRLHF/blob/main/openrlhf/utils/distributed_util.py
def init_custom_process_group(
    backend=None,
    init_method=None,
    timeout=None,
    world_size=-1,
    rank=-1,
    store=None,
    group_name=None,
    pg_options=None,
):
    from torch.distributed.distributed_c10d import (
        Backend,
        PrefixStore,
        _new_process_group_helper,
        _world,
        default_pg_timeout,
        rendezvous,
    )

    assert (store is None) or (
        init_method is None
    ), "Cannot specify both init_method and store."

    if store is not None:
        assert world_size > 0, "world_size must be positive if using store"
        assert rank >= 0, "rank must be non-negative if using store"
    elif init_method is None:
        init_method = "env://"

    if backend:
        backend = Backend(backend)
    else:
        backend = Backend("undefined")

    if timeout is None:
        timeout = default_pg_timeout

    # backward compatible API
    if store is None:
        rendezvous_iterator = rendezvous(init_method, rank, world_size, timeout=timeout)
        store, rank, world_size = next(rendezvous_iterator)
        store.set_timeout(timeout)

        # Use a PrefixStore to avoid accidental overrides of keys used by
        # different systems (e.g. RPC) in case the store is multi-tenant.
        store = PrefixStore(group_name, store)

    # NOTE: The pg_options parameter was renamed into backend_options in PyTorch 2.6.0
    # https://github.com/pytorch/pytorch/commit/a0c7029a75628cd5fa8df83c0de0ea98ee7fd844
    # We need to determine the appropriate parameter name based on PyTorch version
    pg_options_param_name = (
        "backend_options" if str(torch.__version__) >= "2.6" else "pg_options"
    )
    pg, _ = _new_process_group_helper(
        world_size,
        rank,
        [],
        backend,
        store,
        group_name=group_name,
        **{pg_options_param_name: pg_options},
        timeout=timeout,
    )

    _world.pg_group_ranks[pg] = {i: i for i in range(world_size)}

    return pg


def crash_on_warnings():
    # Crash on warning if we are running CI tests
    return get_bool_env_var("SGLANG_IS_IN_CI")


def print_warning_once(msg: str) -> None:
    # Set the stacklevel to 2 to print the caller's line info
    logger.warning(msg, stacklevel=2)


def get_device_name(device_id: int = 0) -> str:
    if hasattr(torch, "cuda") and torch.cuda.is_available():
        return torch.cuda.get_device_name(device_id)

    if hasattr(torch, "xpu") and torch.xpu.is_available():
        return torch.xpu.get_device_name(device_id)

    if hasattr(torch, "hpu") and torch.hpu.is_available():
        return torch.hpu.get_device_name(device_id)


def get_device_capability(device_id: int = 0) -> Tuple[int, int]:
    major, minor = None, None
    if hasattr(torch, "cuda") and torch.cuda.is_available():
        major, minor = torch.cuda.get_device_capability(device_id)

    if hasattr(torch, "xpu") and torch.xpu.is_available():
        major, minor, *_ = torch.xpu.get_device_capability(device_id)["version"].split(
            "."
        )
        major, minor = int(major), int(minor)

    # TODO(HandH1998): `get_device_capability` is not supported by `torch.hpu` for now.
    # Update this once the support is available.
    if hasattr(torch, "hpu") and torch.hpu.is_available():
        try:
            major, minor = torch.hpu.get_device_capability(device_id)
        except Exception as e:
            raise RuntimeError(
                f"An error occurred while getting device capability of hpu: {e}."
            ) from e

    return major, minor


def get_compiler_backend() -> str:
    if hasattr(torch, "hpu") and torch.hpu.is_available():
        return "hpu_backend"

    return "inductor"


sglang_lib = Library("sglang", "FRAGMENT")  # noqa


# Some backends use pytorch version < 2.4.0 which doesn't
# support `torch.library.custom_op`.
def supports_custom_op() -> bool:
    return hasattr(torch.library, "custom_op")


def direct_register_custom_op(
    op_name: str,
    op_func: Callable,
    mutates_args: List[str],
    fake_impl: Optional[Callable] = None,
    target_lib: Optional[Library] = None,
):
    """
    `torch.library.custom_op` can have significant overhead because it
    needs to consider complicated dispatching logic. This function
    directly registers a custom op and dispatches it to the CUDA backend.
    See https://gist.github.com/youkaichao/ecbea9ec9fc79a45d2adce1784d7a9a5
    for more details.

    By default, the custom op is registered to the vLLM library. If you
    want to register it to a different library, you can pass the library
    object to the `target_lib` argument.

    IMPORTANT: the lifetime of the operator is tied to the lifetime of the
    library object. If you want to bind the operator to a different library,
    make sure the library object is alive when the operator is used.
    """
    import torch.library

    if hasattr(torch.library, "infer_schema"):
        schema_str = torch.library.infer_schema(op_func, mutates_args=mutates_args)
    else:
        # for pytorch 2.4
        import torch._custom_op.impl

        schema_str = torch._custom_op.impl.infer_schema(op_func, mutates_args)

    my_lib = target_lib or sglang_lib
    my_lib.define(op_name + schema_str)
    my_lib.impl(op_name, op_func, "CUDA")
    if fake_impl is not None:
        my_lib._register_fake(op_name, fake_impl)


def set_gpu_proc_affinity(
    tp_size: int,
    nnodes: int,
    gpu_id: int,
):
    # current process
    pid = os.getpid()
    p = psutil.Process(pid)

    tp_size_per_node = tp_size // nnodes

    # total physical cores
    total_pcores = psutil.cpu_count(logical=False)
    # physical cores per TP (N.B. more Cores than GPUs on node)
    num_cores_bind = total_pcores // tp_size_per_node

    # able to handle multiple DP per node
    start_cpu_id = (gpu_id * num_cores_bind) % total_pcores
    end_cpu_id = start_cpu_id + num_cores_bind

    if psutil.cpu_count() != psutil.cpu_count(logical=False):
        # HT on
        upper_cpu_ids = [id for id in range(start_cpu_id, end_cpu_id)]
        lower_cpu_ids = [id + total_pcores for id in range(start_cpu_id, end_cpu_id)]
        bind_cpu_ids = list(itertools.chain(upper_cpu_ids, lower_cpu_ids))
    else:
        # HT off
        bind_cpu_ids = [id for id in range(start_cpu_id, end_cpu_id)]

    # set cpu_affinity to current process
    p.cpu_affinity(bind_cpu_ids)
    logger.info(f"Process {pid} gpu_id {gpu_id} is running on CPUs: {p.cpu_affinity()}")


def get_bool_env_var(name: str, default: str = "false") -> bool:
    value = os.getenv(name, default)
    return value.lower() in ("true", "1")


@lru_cache(maxsize=8)
def _cuda_device_count_stateless(cuda_visible_devices: Optional[str] = None) -> int:
    # Note: cuda_visible_devices is not used, but we keep it as an argument for
    # LRU Cache purposes.

    # Code below is based on
    # https://github.com/pytorch/pytorch/blob/
    # c1cd946818442aca8c7f812b16d187ce1586c3bc/
    # torch/cuda/__init__.py#L831C1-L831C17
    import torch.version

    if not torch.cuda._is_compiled():
        return 0
    if is_hip():
        # ROCm uses amdsmi instead of nvml for stateless device count
        # This requires a sufficiently modern version of Torch 2.4.0
        raw_count = (
            torch.cuda._device_count_amdsmi()
            if (hasattr(torch.cuda, "_device_count_amdsmi"))
            else -1
        )
    else:
        raw_count = torch.cuda._device_count_nvml()
    r = torch._C._cuda_getDeviceCount() if raw_count < 0 else raw_count
    return r


# Adapted from https://github.com/vllm-project/vllm/blob/a6221a144af772fd1a68fe7e627935dc53e81738/vllm/utils.py
def cuda_device_count_stateless() -> int:
    """Get number of CUDA devices, caching based on the value of
    CUDA_VISIBLE_DEVICES at the time of call.

    This should be used instead of torch.cuda.device_count()
    unless CUDA_VISIBLE_DEVICES has already been set to the desired
    value."""

    # This can be removed and simply replaced with torch.cuda.get_device_count
    # after https://github.com/pytorch/pytorch/pull/122815 is released.
    return _cuda_device_count_stateless(os.environ.get("CUDA_VISIBLE_DEVICES", None))


def dataclass_to_string_truncated(data, max_length=2048):
    if isinstance(data, str):
        if len(data) > max_length:
            half_length = max_length // 2
            return f'"{data[:half_length]} ... {data[-half_length:]}"'
        else:
            return f'"{data}"'
    elif isinstance(data, (list, tuple)):
        if len(data) > max_length:
            half_length = max_length // 2
            return str(data[:half_length]) + " ... " + str(data[-half_length:])
        else:
            return str(data)
    elif isinstance(data, dict):
        return (
            "{"
            + ", ".join(
                f"{k}: {dataclass_to_string_truncated(v, max_length)}"
                for k, v in data.items()
            )
            + "}"
        )
    elif dataclasses.is_dataclass(data):
        fields = dataclasses.fields(data)
        return (
            f"{data.__class__.__name__}("
            + ", ".join(
                f"{f.name}={dataclass_to_string_truncated(getattr(data, f.name), max_length)}"
                for f in fields
            )
            + ")"
        )
    else:
        return str(data)


TOOLS_TAG_LIST = ["<|plugin|>", "<function=", "<tool_call>", "<|python_tag|>"]


def parse_tool_response(text, tools, **kwargs):
    """Parse model response containing tool information.

    Args:
        text(str): model response in string format
        tools(List): tools from user request
    """
    if "<|plugin|>" in text:  # internlm2
        text, action = text.split("<|action_start|><|plugin|>")
        action = action.split("<|action_end|>".strip())[0]
        action = action[action.find("{") :]
        action = json.loads(action)
        name, parameters = action["name"], json.dumps(
            action.get("parameters", action.get("arguments", {})), ensure_ascii=False
        )
        call_info_list = [(name, parameters)]
    elif "<function=" in text:  # llama3.1
        action, _ = text.split("</function>")
        parameters = action[action.find("{") :]
        name = action.split("<function=")[1].split(">{")[0]
        call_info_list = [(name, parameters)]
    elif "<tool_call>" in text and "</tool_call>" in text:  # qwen2.5
        # get tool_call in text
        pattern = r"<tool_call>(.*?)</tool_call>"
        match_result_list = re.findall(pattern, text, re.DOTALL)
        call_info_list = []
        for match_result in match_result_list:
            action = json.loads(match_result)
            call_info_list.append(
                (action["name"], json.dumps(action["arguments"], ensure_ascii=False))
            )
        # get text outside of tags
        if not text.startswith("<tool_call>"):
            text = text[: text.find("<tool_call>")]
        elif not text.endswith("</tool_call>"):
            text = text[text.rfind("</tool_call>") + len("</tool_call>") :]
        else:
            text = ""
    elif "<|python_tag|>" in text:  # llama3.2
        _, action = text.split("<|python_tag|>")
        action = json.loads(action)
        name, parameters = action["name"], json.dumps(
            action.get("parameters", action.get("arguments", {})), ensure_ascii=False
        )
        call_info_list = [(name, parameters)]
    else:
        raise RuntimeError(f"Unexpected model response: {text}")

    call_info_list = [
        (
            [tool.function.name for tool in tools].index(call_info[0]),
            call_info[0],
            call_info[1],
        )
        for call_info in call_info_list
    ]
    return text, call_info_list


<<<<<<< HEAD
=======
def permute_weight(x: torch.Tensor) -> torch.Tensor:
    b_ = x.shape[0]
    n_ = x.shape[1]
    k_ = x.shape[2]

    x_ = x
    if x.dtype == torch.bfloat16 or x.dtype == torch.float16:
        x_ = x_.view(int(b_), int(n_ / 16), 16, int(k_ / 32), 4, 8)
    elif x.dtype == torch.float8_e4m3fnuz or x.dtype == torch.int8:
        x_ = x_.view(int(b_), int(n_ / 16), 16, int(k_ / 64), 4, 16)
    else:
        return x_

    x_ = x_.permute(0, 1, 3, 4, 2, 5)
    x_ = x_.contiguous()
    x_ = x_.view(*x.shape)
    return x_


class MultiprocessingSerializer:
    @staticmethod
    def serialize(obj):
        buf = io.BytesIO()
        ForkingPickler(buf).dump(obj)
        buf.seek(0)
        return buf.read()

    @staticmethod
    def deserialize(data):
        return ForkingPickler.loads(data)


>>>>>>> f3e9b489
def debug_timing(func):
    # todo: replace with a more organized instrumentation
    def wrapper(*args, **kwargs):
        if logger.isEnabledFor(logging.DEBUG):
            tic = torch.cuda.Event(enable_timing=True)
            toc = torch.cuda.Event(enable_timing=True)
            tic.record()
            result = func(*args, **kwargs)
            toc.record()
            torch.cuda.synchronize()  # Ensure all CUDA operations are complete
            elapsed = tic.elapsed_time(toc)
            indices = kwargs.get("indices", args[1] if len(args) > 1 else None)
            num_tokens = len(indices) if indices is not None else 0
            throughput = num_tokens / elapsed * 1000 if elapsed > 0 else 0
            logger.debug(
                f"Transfer time: {elapsed} ms, throughput: {throughput} tokens/s"
            )
            return result
        else:
            return func(*args, **kwargs)

<<<<<<< HEAD
    return wrapper
=======
    return wrapper


def nullable_str(val: str):
    if not val or val == "None":
        return None
    return val


def set_uvicorn_logging_configs():
    LOGGING_CONFIG["formatters"]["default"][
        "fmt"
    ] = "[%(asctime)s] %(levelprefix)s %(message)s"
    LOGGING_CONFIG["formatters"]["default"]["datefmt"] = "%Y-%m-%d %H:%M:%S"
    LOGGING_CONFIG["formatters"]["access"][
        "fmt"
    ] = '[%(asctime)s] %(levelprefix)s %(client_addr)s - "%(request_line)s" %(status_code)s'
    LOGGING_CONFIG["formatters"]["access"]["datefmt"] = "%Y-%m-%d %H:%M:%S"
>>>>>>> f3e9b489
<|MERGE_RESOLUTION|>--- conflicted
+++ resolved
@@ -1354,8 +1354,6 @@
     return text, call_info_list
 
 
-<<<<<<< HEAD
-=======
 def permute_weight(x: torch.Tensor) -> torch.Tensor:
     b_ = x.shape[0]
     n_ = x.shape[1]
@@ -1388,7 +1386,6 @@
         return ForkingPickler.loads(data)
 
 
->>>>>>> f3e9b489
 def debug_timing(func):
     # todo: replace with a more organized instrumentation
     def wrapper(*args, **kwargs):
@@ -1410,9 +1407,6 @@
         else:
             return func(*args, **kwargs)
 
-<<<<<<< HEAD
-    return wrapper
-=======
     return wrapper
 
 
@@ -1430,5 +1424,4 @@
     LOGGING_CONFIG["formatters"]["access"][
         "fmt"
     ] = '[%(asctime)s] %(levelprefix)s %(client_addr)s - "%(request_line)s" %(status_code)s'
-    LOGGING_CONFIG["formatters"]["access"]["datefmt"] = "%Y-%m-%d %H:%M:%S"
->>>>>>> f3e9b489
+    LOGGING_CONFIG["formatters"]["access"]["datefmt"] = "%Y-%m-%d %H:%M:%S"