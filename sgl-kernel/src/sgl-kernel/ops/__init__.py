--- conflicted
+++ resolved
@@ -74,11 +74,10 @@
         bias,
     )
 
-<<<<<<< HEAD
+
 def lightning_attention_decode(q, k, v, past_kv, slope, output, new_kv):
     _lightning_attention_decode(q, k, v, past_kv, slope, output, new_kv)
-=======
+
 
 def rotary_embedding(positions, query, key, head_size, cos_sin_cache, is_neox):
-    return _rotary_embedding(positions, query, key, head_size, cos_sin_cache, is_neox)
->>>>>>> ec1c21cd
+    return _rotary_embedding(positions, query, key, head_size, cos_sin_cache, is_neox)